/*
    Copyright (c) 2014, 2015, Maxwell Hadley
    All rights reserved.

    Redistribution and use in source and binary forms, with or without modification, are permitted provided that the following
    conditions are met:

    1. Redistributions of source code must retain the above copyright notice, this list of conditions and the following
    disclaimer.

    2. Redistributions in binary form must reproduce the above copyright notice, this list of conditions and the following
    disclaimer in the documentation and/or other materials provided with the distribution.

    THIS SOFTWARE IS PROVIDED BY THE COPYRIGHT HOLDERS AND CONTRIBUTORS "AS IS" AND ANY EXPRESS OR
    IMPLIED WARRANTIES, INCLUDING, BUT NOT LIMITED TO, THE IMPLIED WARRANTIES OF MERCHANTABILITY AND
    FITNESS FOR A PARTICULAR PURPOSE ARE DISCLAIMED. IN NO EVENT SHALL THE COPYRIGHT HOLDER OR
    CONTRIBUTORS BE LIABLE FOR ANY DIRECT, INDIRECT, INCIDENTAL, SPECIAL, EXEMPLARY, OR CONSEQUENTIAL
    DAMAGES (INCLUDING, BUT NOT LIMITED TO, PROCUREMENT OF SUBSTITUTE GOODS OR SERVICES; LOSS OF USE,
    DATA, OR PROFITS; OR BUSINESS INTERRUPTION) HOWEVER CAUSED AND ON ANY THEORY OF LIABILITY, WHETHER IN
    CONTRACT, STRICT LIABILITY, OR TORT (INCLUDING NEGLIGENCE OR OTHERWISE) ARISING IN ANY WAY OUT OF THE
    USE OF THIS SOFTWARE, EVEN IF ADVISED OF THE POSSIBILITY OF SUCH DAMAGE.
*/

module.exports = function (RED) {
    "use strict";
    var rfxcom = require("rfxcom");

// Set the rfxcom debug option from the environment variable
    var debugOption = {};
    if (process.env.hasOwnProperty("RED_DEBUG") && process.env.RED_DEBUG.indexOf("rfxcom") >= 0) {
        debugOption = {debug: true};
    }

// The config node holding the (serial) port device path for one or more rfxcom family nodes
    function RfxtrxPortNode(n) {
        RED.nodes.createNode(this, n);
        this.port = n.port;
    }

// Register the config node
    RED.nodes.registerType("rfxtrx-port", RfxtrxPortNode);

// An object maintaining a pool of config nodes
    var rfxcomPool = function () {
        var pool = {}, intervalTimer = null;

        var connectTo = function (rfxtrx, node) {
            //noinspection JSUnusedLocalSymbols
            rfxtrx.initialise(function (error, response, sequenceNumber) {
                node.log("connected: Serial port " + rfxtrx.device);
                if (intervalTimer !== null) {
                    clearInterval(intervalTimer);
                    intervalTimer = null;
                }
            });
        };

        return {
            get: function (node, port, options) {
                // Returns the RfxCom object associated with port, or creates a new RfxCom object,
                // associates it with the port, and returns it. 'port' is the device file path to
                // the pseudo-serialport, e.g. '/dev/tty.usb-123456'
                var rfxtrx;
                if (!pool[port]) {
                    rfxtrx = new rfxcom.RfxCom(port, options || debugOption);
                    rfxtrx.transmitters = {};
                    rfxtrx.on("connecting", function () {
                        node.log("connecting to " + port);
                        pool[port].references.forEach(function (node) {
                            node.status({fill:"yellow",shape:"dot",text:"connecting..."});
                        });
                    });
                    rfxtrx.on("connectfailed", function (msg) {
                        if (intervalTimer === null) {
                            node.log("connect failed: " + msg);
                            intervalTimer = setInterval(function () {
                                connectTo(rfxtrx, node)
                            }, rfxtrx.initialiseWaitTime);
                        }
                    });
                    rfxtrx.on("status", function (status) {
                        rfxtrx.receiverType = status.receiverType;
                        rfxtrx.firmwareVersion = status.firmwareVersion;
                        rfxtrx.firmwareType = status.firmwareType;
                        rfxtrx.enabledProtocols = status.enabledProtocols;
                        pool[port].references.forEach(function (node) {
                                showConnectionStatus(node);
                            });
                    });
                    // TODO - check if new RFY 'list' (remotes) event handler may be needed?
                    rfxtrx.on("disconnect", function (msg) {
                        node.log("disconnected: " + msg);
                        pool[port].references.forEach(function (node) {
                                showConnectionStatus(node);
                            });
                        if (intervalTimer === null) {
                            intervalTimer = setInterval(function () {
                                connectTo(rfxtrx, node)
                            }, rfxtrx.initialiseWaitTime);
                        }
                    });
                    pool[port] = {rfxtrx: rfxtrx, references: []};
                } else {
                    rfxtrx = pool[port].rfxtrx;
                }
                if (rfxtrx.connected === false && rfxtrx.initialising === false) {
                    connectTo(rfxtrx, node);
                }
                // Maintain a reference count for each RfxCom object
                pool[port].references.push(node);
                return pool[port].rfxtrx;
            },
            release: function (node, port) {
                // Decrement the reference count, and delete the RfxCom object if the count goes to 0
                if (pool[port]) {
                    pool[port].references.splice(pool[port].references.indexOf(node), 1);
                    if (pool[port].references.length <= 0) {
                        pool[port].rfxtrx.close();
                        pool[port].rfxtrx.removeAllListeners();
                        delete pool[port].rfxtrx;
                        delete pool[port];
                    }
                }
            }
        }
    }();

    var releasePort = function (node) {
        // Decrement the reference count on the node port
        if (node.rfxtrxPort) {
            rfxcomPool.release(node, node.rfxtrxPort.port);
        }
    };

// Utility function: normalises the accepted representations of 'unit addresses' to be
// an integer, and ensures all variants of the 'group address' are converted to 0
    var parseUnitAddress = function (str) {
        if (str === undefined || /all|group|\+/i.test(str)) {
            return 0;
        } else {
            return Math.round(Number(str));
        }
    };

// Flag values for the different types of message packet recognised by the nodes in this file
// By convention, the all-uppercase equivalent of the node-rfxcom object implementing the
// message packet type. The numeric values are the protocol codes used by the RFXCOM API,
// though this is also an arbitrary choice
    var txTypeNumber = {
        LIGHTING1: 0x10,
        LIGHTING2: 0x11,
        LIGHTING3: 0x12,
        LIGHTING4: 0x13,
        LIGHTING5: 0x14,
        LIGHTING6: 0x15,
        CHIME1: 0x16,
        CURTAIN1:  0x18
    };

// This function takes a protocol name and returns the subtype number (defined by the RFXCOM
// API) for that protocol. It also creates the node-rfxcom object implementing the message packet type
// corresponding to that subtype, or re-uses a pre-existing object that implements it. These objects
// are stored in the transmitters property of rfxcomObject
    var getRfxcomSubtype = function (rfxcomObject, protocolName) {
        var subtype;
        if (rfxcomObject.transmitters.hasOwnProperty(protocolName) === false) {
            if ((subtype = rfxcom.lighting1[protocolName]) !== undefined) {
                rfxcomObject.transmitters[protocolName] = {
                    tx:   new rfxcom.lighting1.transmitter(rfxcomObject, subtype),
                    type: txTypeNumber.LIGHTING1
                };
            } else if ((subtype = rfxcom.lighting2[protocolName]) !== undefined) {
                rfxcomObject.transmitters[protocolName] = {
                    tx:   new rfxcom.lighting2.transmitter(rfxcomObject, subtype),
                    type: txTypeNumber.LIGHTING2
                };
            } else if ((subtype = rfxcom.lighting3[protocolName]) !== undefined) {
                rfxcomObject.transmitters[protocolName] = {
                    tx:   new rfxcom.lighting3.transmitter(rfxcomObject, subtype),
                    type: txTypeNumber.LIGHTING3
                };
            } else if ((subtype = rfxcom.lighting4[protocolName]) !== undefined) {
                rfxcomObject.transmitters[protocolName] = {
                    tx:   new rfxcom.lighting4.transmitter(rfxcomObject, subtype),
                    type: txTypeNumber.LIGHTING4
                };
            } else if ((subtype = rfxcom.lighting5[protocolName]) !== undefined) {
                rfxcomObject.transmitters[protocolName] = {
                    tx:   new rfxcom.lighting5.transmitter(rfxcomObject, subtype),
                    type: txTypeNumber.LIGHTING5
                };
            } else if ((subtype = rfxcom.lighting6[protocolName]) !== undefined) {
                rfxcomObject.transmitters[protocolName] = {
                    tx:   new rfxcom.lighting6.transmitter(rfxcomObject, subtype),
                    type: txTypeNumber.LIGHTING6
                };
            } else if ((subtype = rfxcom.chime1[protocolName]) !== undefined) {
                rfxcomObject.transmitters[protocolName] = {
                    tx:   new rfxcom.chime1.transmitter(rfxcomObject, subtype),
                    type: txTypeNumber.CHIME1
                };
            } else {
                subtype = -1; // Error return
                // throw new Error("Protocol type '" + protocolName + "' not supported");
            }
        } else {
            subtype = rfxcomObject.transmitters[protocolName].tx.subtype;
        }
        return subtype;
    };

// Convert a string containing a slash/delimited/path to an Array of (string) parts, removing any empty components
// Return value may be zero-length
    var stringToParts = function (str) {
        if (typeof str === "string") {
            return str.split('/').filter(function (part) {
                return part !== "";
            });
        } else {
            return [];
        }
    };

// Convert a string - the rawTopic - into a normalised form (an Array) so that checkTopic() can easily compare
// a topic against a pattern
    var normaliseTopic = function (rawTopic) {
        var parts;
        if (rawTopic === undefined || typeof rawTopic !== "string") {
            return [];
        }
        parts = stringToParts(rawTopic);
        if (parts.length >= 1) {
            parts[0] = parts[0].trim().replace(/ +/g, '_').toUpperCase();
        }
        if (parts.length >= 2) {
            // handle housecodes > "F" as a special case (X10, ARC)
            if (isNaN(parts[1])) {
                parts[1] = parseInt(parts[1].trim(), 36);
            } else {
                parts[1] = parseInt(parts[1].trim(), 16);
            }
        }
        if (parts.length >= 3) {
            if (/0|all|group|\+/i.test(parts[2])) {
                return parts.slice(0, 1);
            }
            // handle Blyss groupcodes as a special case
            if (isNaN(parts[2])) {
                parts[2] = parseInt(parts[2].trim(), 36);
            } else {
                parts[2] = parseInt(parts[2].trim(), 10);
            }
        }
        if (parts.length >= 4) {
            if (/0|all|group|\+/i.test(parts[3])) {
                return parts.slice(0, 2);
            }
            parts[3] = parseInt(parts[3].trim(), 10);
        }
        // The return is always [ string, number, number, number ] - all parts optional
        return parts;
    };

// Normalise the supplied topic and check if it starts with the given pattern
    var normaliseAndCheckTopic = function (topic, pattern) {
        return checkTopic(normaliseTopic(topic), pattern);
    };

// Check if the supplied topic starts with the given pattern (both being normalised)
    var checkTopic = function (parts, pattern) {
        for (var i = 0; i < pattern.length; i++) {
            if (parts[i] !== pattern[i]) {
                return false;
            }
        }
        return true;
    };

// Show the connection status of the node depending on its underlying rfxtrx object
    var showConnectionStatus = function (node) {
        if (node.rfxtrx.connected === false) {
            node.status({fill: "red", shape: "ring", text: "disconnected"});
        } else {
            node.status({fill: "green", shape: "dot",
                text: "OK (v" + node.rfxtrx.firmwareVersion + " " + node.rfxtrx.firmwareType + ")"});
        }
    };

// Purge retransmission timers associated with this node and delete them to avoid leaking memory
    var purgeTimers = function () {
           var tx;
           for (tx in this.retransmissions) {
               if (this.retransmissions.hasOwnProperty(tx)) {
                   this.clearRetransmission(this.retransmissions[tx]);
                   delete this.retransmissions[tx];
               }
           }
       };

// The config node holding the PT2262 deviceList object
    function RfxPT2262DeviceList(n) {
        RED.nodes.createNode(this, n);
        this.name = n.name;
        this.devices = n.devices;
    }

// Register the PT2262 config node
    RED.nodes.registerType("PT2262-device-list", RfxPT2262DeviceList);

// An input node for listening to messages from lighting remote controls
    function RfxLightsInNode(n) {
        RED.nodes.createNode(this, n);
        this.port = n.port;
        this.topicSource = n.topicSource;
        this.topic = normaliseTopic(n.topic);
        this.name = n.name;
        this.rfxtrxPort = RED.nodes.getNode(this.port);

        var node = this;
        if (node.rfxtrxPort) {
            node.rfxtrx = rfxcomPool.get(node, node.rfxtrxPort.port);
            if (node.rfxtrx !== null) {
                showConnectionStatus(node);
                node.on("close", function () {
                    releasePort(node);
                });
                node.rfxtrx.on("lighting1", function (evt) {
                    var msg = {status: {rssi: evt.rssi}};
                    msg.topic = rfxcom.lighting1[evt.subtype] + "/" + evt.housecode;
                    if (evt.commandNumber === 5 || evt.commandNumber === 6) {
                        msg.topic = msg.topic + "/+";
                    } else {
                        msg.topic = msg.topic + "/" + evt.unitcode;
                    }
                    if (node.topicSource === "all" || normaliseAndCheckTopic(msg.topic, node.topic)) {
                        switch (evt.commandNumber) {
                            case 0 :
                            case 5 :
                                msg.payload = "Off";
                                break;

                            case 1 :
                            case 6 :
                                msg.payload = "On";
                                break;

                            case 2 :
                                msg.payload = "Dim";
                                break;

                            case 3 :
                                msg.payload = "Bright";
                                break;

                            case 7 :    // The ARC 'Chime' command - handled in rfx-doorbells so ignore it here
                                return;

                            default:
                                node.warn("rfx-lights-in: unrecognised Lighting1 command " + evt.commandNumber.toString(16));
                                return;
                        }
                        node.send(msg);
                    }
                });

                node.rfxtrx.on("lighting2", function (evt) {
                    var msg = {status: {rssi: evt.rssi}};
                    msg.topic = rfxcom.lighting2[evt.subtype] + "/" + evt.id;
                    if (evt.commandNumber > 2) {
                        msg.topic = msg.topic + "/+";
                    } else {
                        msg.topic = msg.topic + "/" + evt.unitcode;
                    }
                    if (node.topicSource === "all" || normaliseAndCheckTopic(msg.topic, node.topic)) {
                        switch (evt.commandNumber) {
                            case 0:
                            case 3:
                                msg.payload = "Off";
                                break;

                            case 1:
                            case 4:
                                msg.payload = "On";
                                break;

                            case 2:
                            case 5:
                                msg.payload = "Dim " + evt.level/15*100 + "%";
                                break;

                            default:
                                node.warn("rfx-lights-in: unrecognised Lighting2 command " + evt.commandNumber.toString(16));
                                return;
                        }
                        node.send(msg);
                    }
                });

                node.rfxtrx.on("lighting5", function (evt) {
                    var msg = {status: {rssi: evt.rssi}};
                    msg.topic = rfxcom.lighting5[evt.subtype] + "/" + evt.id;
                    if ((evt.commandNumber === 2 && (evt.subtype === 0 || evt.subtype === 2 || evt.subtype === 4) ) ||
                        (evt.commandNumber === 3) && (evt.subtype === 2 || evt.subtype === 4)) {
                        msg.topic = msg.topic + "/+";
                    } else {
                        msg.topic = msg.topic + "/" + evt.unitcode;
                    }
                    if (node.topicSource === "all" || normaliseAndCheckTopic(msg.topic, node.topic)) {
                        switch (evt.subtype) {
                            case 0: // Lightwave RF
                                switch (evt.commandNumber) {
                                    case 0:
                                    case 2:
                                        msg.payload = "Off";
                                        break;

                                    case 1:
                                        msg.payload = "On";
                                        break;

                                    case 3:
                                    case 4:
                                    case 5:
                                    case 6:
                                    case 7:
                                        msg.payload = "Mood" + (evt.commandNumber - 2);
                                        break;

                                    case 16:
                                        msg.payload = "Dim " + evt.level/31*100 + "%";
                                        break;

                                    case 17:
                                    case 18:
                                    case 19:
                                        node.warn("Lighting5: LightwaveRF colour commands not implemented");
                                        break;

                                    default:
                                        return;
                                }
                                break;

                            case 2:
                            case 4: // BBSB & CONRAD
                                switch (evt.commandNumber) {
                                    case 0:
                                    case 2:
                                        msg.payload = "Off";
                                        break;

                                    case 1:
                                    case 3:
                                        msg.payload = "On";
                                        break;

                                    default:
                                        return;
                                }
                                break;

                            case 6: // TRC02
                                switch (evt.commandNumber) {
                                    case 0:
                                        msg.payload = "Off";
                                        break;

                                    case 1:
                                        msg.payload = "On";
                                        break;

                                    case 2:
                                        msg.payload = "Bright";
                                        break;

                                    case 3:
                                        msg.payload = "Dim";
                                        break;

                                    default:
                                        node.warn("Lighting5: TRC02 colour commands not implemented");
                                        return;
                                }
                                break;
                        }
                        node.send(msg);
                    }
                });

                node.rfxtrx.on("lighting6", function (evt) {
                    var msg = {status: {rssi: evt.rssi}};
                    msg.topic = rfxcom.lighting6[evt.subtype] + "/" + evt.id + "/" + evt.groupcode;
                    if (evt.commandNumber > 1) {
                        msg.topic = msg.topic + "/+";
                    } else {
                        msg.topic = msg.topic + "/" + evt.unitcode;
                    }
                    if (node.topicSource === "all" || normaliseAndCheckTopic(msg.topic, node.topic)) {
                        switch (evt.commandNumber) {
                            case 1:
                            case 3:
                                msg.payload = "Off";
                                break;

                            case 0:
                            case 2:
                                msg.payload = "On";
                                break;

                            default:
                                node.warn("rfx-lights-in: unrecognised Lighting6 command " + evt.commandNumber.toString(16));
                                return;
                        }
                        node.send(msg);
                    }
                });
            }
        } else {
            node.error("missing config: rfxtrx-port");
        }
    }

    RED.nodes.registerType("rfx-lights-in", RfxLightsInNode);

// Remove the message event handlers on close
    RfxLightsInNode.prototype.close = function () {
        if (this.rfxtrx) {
            this.rfxtrx.removeAllListeners("lighting1");
            this.rfxtrx.removeAllListeners("lighting2");
            this.rfxtrx.removeAllListeners("lighting5");
            this.rfxtrx.removeAllListeners("lighting6");
        }
    };

// An input node for listening to messages from PT622 (lighting4) devices
    function RfxPT2262InNode(n) {
        RED.nodes.createNode(this, n);
        this.port = n.port;
        this.topicSource = n.topicSource || "all";
        this.topic = stringToParts(n.topic);
        this.name = n.name;
        this.devices = RED.nodes.getNode(n.deviceList).devices || [];
        this.rfxtrxPort = RED.nodes.getNode(this.port);
        var node = this;

        if (node.rfxtrxPort) {
            node.rfxtrx = rfxcomPool.get(node, node.rfxtrxPort.port);
            if (node.rfxtrx !== null) {
                showConnectionStatus(node);
                node.on("close", function () {
                    releasePort(node);
                });
                node.rfxtrx.on("lighting4", function (evt) {
                    var msg = {status: {rssi: evt.rssi}};
                    var db = node.devices.filter(function (entry) {return entry.rawData === evt.data});
                    if (db.length === 0) {
                        msg.raw = {data: evt.data, pulseWidth: evt.pulseWidth};
                    } else {
                        if (node.topicSource === "all" || checkTopic(db[0].device, node.topic)) {
                            msg.topic = db[0].device.join("/");
                            msg.payload = db[0].payload;
                        } else {
                            return;
                        }
                    }
                    node.send(msg);
                });
            }
        } else {
            node.error("missing config: rfxtrx-port");
        }
    }

    RED.nodes.registerType("rfx-PT2262-in", RfxPT2262InNode);

// Remove the message event handlers on close
    RfxPT2262InNode.prototype.close = function () {
        if (this.rfxtrx) {
            this.rfxtrx.removeAllListeners("lighting4");
        }
    };

// An output node for sending messages to lighting4 devices, using the PT2262/72 chips
    function RfxPT2262OutNode(n) {
        RED.nodes.createNode(this, n);
        this.port = n.port;
        this.topicSource = n.topicSource || "msg";
        this.topic = stringToParts(n.topic);
        this.retransmit = n.retransmit || "none";
        this.retransmitInterval = n.retransmitInterval || 20;
        this.devices = RED.nodes.getNode(n.deviceList).devices || [];
        this.name = n.name;
        this.rfxtrxPort = RED.nodes.getNode(this.port);

        var node = this;
        node.retransmissions = {};
        node.mustDelete = false;
        if (node.retransmit === "once") {
            // Uses a Timeout: period in seconds
            node.setRetransmission = setTimeout;
            node.retransmitTime = 1000*node.retransmitInterval;
            node.clearRetransmission = clearTimeout;
            node.mustDelete = true;
        } else if (node.retransmit === "repeat") {
            // Uses an Interval: period in miutes
            node.setRetransmission = setInterval;
            node.retransmitTime = 60*1000*node.retransmitInterval;
            node.clearRetransmission = clearInterval;
        }

        if (node.rfxtrxPort) {
            node.rfxtrx = rfxcomPool.get(node, node.rfxtrxPort.port);
            if (node.rfxtrx !== null) {
                showConnectionStatus(node);
                getRfxcomSubtype(node.rfxtrx, "PT2262");
                node.on("close", function () {
                    releasePort(node);
                });
                node.on("input", function (msg) {
                    var db, topic, lastCommand, rawData = null, pulseWidth = null;
                    // Get the topic from either the node or the message
                    if (node.topicSource === "node" && node.topic !== undefined) {
                        topic = node.topic;
                    } else if (msg.topic !== undefined) {
                        topic = stringToParts(msg.topic);
                    }
                    if (topic !== undefined && msg.payload !== undefined) {
                        // Lookup the topic/payload combination in the device list
                        db = node.devices.filter(function (entry) {
                            return msg.payload == entry.payload &&
                                   topic.length === entry.device.length &&
                                   checkTopic(topic, entry.device);
                        });
                        if (db.length >= 1) {
                            // If multiple matches use the first
                            rawData = db[0].rawData;
                            pulseWidth = db[0].pulseWidth;
                        } else {
                            node.warn("rfx-PT2262-out: no raw data found for '" + topic.join("/") + ":" + msg.payload + "'");
                        }
                    } else if (msg.raw !== undefined && msg.raw.data !== undefined) {
                        // No topic or no payload or neither: check for raw data in the message
                        rawData = msg.raw.data;
                        if (msg.raw.pulseWidth !== undefined) {
                            pulseWidth = msg.raw.pulseWidth;
                        }
                        if (topic === undefined) {
                            topic = ["__none__"];
                        }
                    }
<<<<<<< HEAD
                    db = node.devices.filter(function (entry) {
                            return msg.payload === entry.payload && topic.length === entry.device.length && checkTopic(topic, entry.device);
                        });
                    if (db.length === 1) {
                        node.rfxtrx.transmitters['PT2262'].tx.sendData(db[0].rawData, db[0].pulseWidth);
                    } else {
                        node.warn("rfx-PT2262-out: no raw data found for '" + topic.join("/") + ":" + msg.payload + "'");
=======
                    if (rawData !== null) {
                        try {
                            // Send the command for the first time
                            node.rfxtrx.transmitters['PT2262'].tx.sendData(rawData, pulseWidth);
                            // If we reach this point, the command did not throw an error. Check if should retransmit
                            // it & set the Timeout or Interval as appropriate
                            if (node.retransmit != "none") {
                                // Wrap the parseCommand arguments, and the retransmission key (=topic) in a
                                // function context, where the function lastCommand() can find them
                                topic = topic.join("/");
                                lastCommand = (function () {
                                    var _rawData = rawData, _pulseWidth = pulseWidth, key = topic;
                                    return function () {
                                        node.rfxtrx.transmitters['PT2262'].tx.sendData(_rawData, _pulseWidth);
                                        if (node.mustDelete) {
                                            delete(node.retransmissions[key]);
                                        }
                                    };
                                }());
                                if (node.retransmissions.hasOwnProperty(topic)) {
                                    node.clearRetransmission(node.retransmissions[topic]);
                                }
                                node.retransmissions[topic] = node.setRetransmission(lastCommand, node.retransmitTime);

                            }
                        } catch (exception) {
                            node.warn(exception.message);
                        }
>>>>>>> 6890e988
                    }
                });
            }
        } else {
            node.error("missing config: rfxtrx-port");
        }
    }

    RED.nodes.registerType("rfx-PT2262-out", RfxPT2262OutNode);

// Remove all retransmission timers on close
    RfxPT2262OutNode.prototype.close = purgeTimers;

// An input node for listening to messages from (mainly weather) sensors
    function RfxWeatherSensorNode(n) {
        RED.nodes.createNode(this, n);
        this.port = n.port;
        this.topicSource = n.topicSource;
        this.topic = normaliseTopic(n.topic);
        this.name = n.name;
        this.rfxtrxPort = RED.nodes.getNode(this.port);

        var node = this;
        var i;

        var sendWeatherMessage = function (evt, msg) {
            if (node.topicSource === "all" || normaliseAndCheckTopic(msg.topic, node.topic)) {
                msg.status = {rssi: evt.rssi};
                if (evt.hasOwnProperty("batteryLevel")) {
                    msg.status.battery = evt.batteryLevel;
                }
                msg.payload = {};
                if (evt.hasOwnProperty("temperature")) {
                    msg.payload.temperature = {value: evt.temperature, unit: "degC"};
                }
                if (evt.hasOwnProperty("barometer")) {
                    msg.payload.pressure = {value: evt.barometer, unit: "hPa"};
                }
                if (evt.hasOwnProperty("direction")) {
                    msg.payload.wind = {direction: {value: evt.direction, unit: "degrees"}};
                    if (evt.hasOwnProperty("averageSpeed")) {
                        msg.payload.wind.speed = {value: evt.averageSpeed, unit: "m/s"};
                        msg.payload.wind.gust = {value: evt.gustSpeed, unit: "m/s"};
                    } else {
                        msg.payload.wind.speed = {value: evt.gustSpeed, unit: "m/s"};
                    }
                    if (evt.hasOwnProperty("chillfactor")) {
                        msg.payload.wind.chillfactor = {value: evt.chillfactor, unit: "degC"};
                    }
                }
                if (evt.hasOwnProperty("humidity")) {
                    msg.payload.humidity = {
                        value:  evt.humidity,
                        unit:   "%",
                        status: rfxcom.humidity[evt.humidityStatus]
                    };
                }
                if (evt.hasOwnProperty("rainfall")) {
                    msg.payload.rainfall = {total: {value: evt.rainfall, unit: "mm"}};
                    if (evt.hasOwnProperty("rainfallRate")) {
                        msg.payload.rainfall.rate = {value: evt.rainfallRate, unit: "mm/hr"};
                    }
                } else if (evt.hasOwnProperty("rainfallIncrement")) {
                    msg.payload.rainfall = {increment: {value: evt.rainfallIncrement, unit: "mm"}};
                }
                if (evt.hasOwnProperty("uv")) {
                    msg.payload.uv = {value: evt.uv, unit: "UVIndex"};
                }
                if (evt.hasOwnProperty("forecast")) {
                    msg.payload.forecast = rfxcom.forecast[evt.forecast];
                }
                node.send(msg);
            }
        };

        if (node.rfxtrxPort) {
            node.rfxtrx = rfxcomPool.get(node, node.rfxtrxPort.port);
            if (node.rfxtrx !== null) {
                showConnectionStatus(node);
                node.on("close", function () {
                    releasePort(node);
                });
                for (i = 1; i < rfxcom.temperatureRain1.length; i++) {
                    node.rfxtrx.on("temprain" + i, function(evt) {
                        sendWeatherMessage(evt, {topic:rfxcom.temperatureRain1[evt.subtype] + "/" + evt.id})
                    });
                }
                for (i = 1; i < rfxcom.temperature1.length; i++) {
                    node.rfxtrx.on("temp" + i, function(evt) {
                        sendWeatherMessage(evt, {topic:rfxcom.temperature1[evt.subtype] + "/" + evt.id})
                    });
                }
                for (i = 1; i < rfxcom.humidity1.length; i++) {
                    node.rfxtrx.on("humidity" + i, function(evt) {
                        sendWeatherMessage(evt, {topic:rfxcom.humidity1[evt.subtype] + "/" + evt.id})
                    });
                }
                for (i = 1; i < rfxcom.temperatureHumidity1.length; i++) {
                    node.rfxtrx.on("th" + i, function(evt) {
                        sendWeatherMessage(evt, {topic:rfxcom.temperatureHumidity1[evt.subtype] + "/" + evt.id})
                    });
                }
                for (i = 1; i < rfxcom.tempHumBaro1.length; i++) {
                    node.rfxtrx.on("thb" + i, function(evt) {
                        sendWeatherMessage(evt, {topic:rfxcom.tempHumBaro1[evt.subtype] + "/" + evt.id})
                    });
                }
                for (i = 1; i < rfxcom.temperatureRain1.length; i++) {
                    node.rfxtrx.on("rain" + i, function(evt) {
                        sendWeatherMessage(evt, {topic:rfxcom.temperatureRain1[evt.subtype] + "/" + evt.id})
                    });
                }
                for (i = 1; i < rfxcom.wind1.length; i++) {
                    node.rfxtrx.on("wind" + i, function(evt) {
                        sendWeatherMessage(evt, {topic:rfxcom.wind1[evt.subtype] + "/" + evt.id})
                    });
                }
                for (i = 1; i < rfxcom.uv1.length; i++) {
                    node.rfxtrx.on("uv" + i, function(evt) {
                        sendWeatherMessage(evt, {topic:rfxcom.uv1[evt.subtype] + "/" + evt.id})
                    });
                }
            }
        } else {
            node.error("missing config: rfxtrx-port");
        }
    }

    RED.nodes.registerType("rfx-sensor", RfxWeatherSensorNode);

// Remove the message event handlers on close
    RfxWeatherSensorNode.prototype.close = function () {
        var i;
        if (this.rfxtrx) {
            for (i = 1; i < rfxcom.temperatureRain1.length; i++) {
                this.rfxtrx.removeAllListeners("temprain" + i);
            }
            for (i = 1; i < rfxcom.temperature1.length; i++) {
                this.rfxtrx.removeAllListeners("temp" + i);
            }
            for (i = 1; i < rfxcom.humidity1.length; i++) {
                this.rfxtrx.removeAllListeners("humidity" + i);
            }
            for (i = 1; i < rfxcom.temperatureHumidity1.length; i++) {
                this.rfxtrx.removeAllListeners("th" + i);
            }
            for (i = 1; i < rfxcom.tempHumBaro1.length; i++) {
                this.rfxtrx.removeAllListeners("thb" + i);
            }
            for (i = 1; i < rfxcom.temperatureRain1.length; i++) {
                this.rfxtrx.removeAllListeners("rain" + i);
            }
            for (i = 1; i < rfxcom.wind1.length; i++) {
                this.rfxtrx.removeAllListeners("wind" + i);
            }
            for (i = 1; i < rfxcom.uv1.length; i++) {
                this.rfxtrx.removeAllListeners("uv" + i);
            }
        }
    };

// An input node for listening to messages from (electrical) energy & current monitors
    function RfxEnergyMeterNode(n) {
        RED.nodes.createNode(this, n);
        this.port = n.port;
        this.topicSource = n.topicSource;
        this.topic = normaliseTopic(n.topic);
        this.name = n.name;
        this.rfxtrxPort = RED.nodes.getNode(this.port);

        var node = this;
        var i;

        var sendMeterMessage = function (evt, msg) {
            if (node.topicSource === "all" || normaliseAndCheckTopic(msg.topic, node.topic)) {
                msg.status = {rssi: evt.rssi};
                if (evt.hasOwnProperty("batteryLevel")) {
                    msg.status.battery = evt.batteryLevel;
                }
                msg.payload = {};
                if (evt.hasOwnProperty("voltage")) {
                    msg.payload.voltage = {value: evt.voltage, unit: "V"}
                }
                if (evt.hasOwnProperty("current")) {
                    msg.payload.current = {value: evt.current, unit: "A"}
                }
                if (evt.hasOwnProperty("power")) {
                    msg.payload.power = {value: evt.power, unit: "W"}
                }
                if (evt.hasOwnProperty("energy")) {
                    msg.payload.energy = {value: evt.energy, unit: "Wh"}
                }
                if (evt.hasOwnProperty("powerFactor")) {
                    msg.payload.powerFactor = {value: evt.powerFactor, unit: ""}
                }
                if (evt.hasOwnProperty("frequency")) {
                    msg.payload.frequency = {value: evt.frequency, unit: "Hz"}
                }
                node.send(msg);
            }
        };

        if (node.rfxtrxPort) {
            node.rfxtrx = rfxcomPool.get(node, node.rfxtrxPort.port);
            if (node.rfxtrx !== null) {
                showConnectionStatus(node);
                node.on("close", function () {
                    releasePort(node);
                });
                for (i = 1; i < rfxcom.elec1.length; i++) {
                    node.rfxtrx.on("elec" + i, function (evt) {
                        sendMeterMessage(evt, {topic: rfxcom.elec1[evt.subtype] + "/" + evt.id})
                    })
                }
                for (i = 1; i < rfxcom.elec23.length; i++) {
                    node.rfxtrx.on("elec" + (i + 1), function (evt) {
                        sendMeterMessage(evt, {topic: rfxcom.elec23[evt.subtype] + "/" + evt.id})
                    })
                }
                for (i = 1; i < rfxcom.elec4.length; i++) {
                    node.rfxtrx.on("elec" + (i + 3), function (evt) {
                        sendMeterMessage(evt, {topic: rfxcom.elec4[evt.subtype] + "/" + evt.id})
                    })
                }
                for (i = 1; i < rfxcom.elec5.length; i++) {
                    node.rfxtrx.on("elec" + (i + 4), function (evt) {
                        sendMeterMessage(evt, {topic: rfxcom.elec5[evt.subtype] + "/" + evt.id})
                    })
                }
            }
        } else {
            node.error("missing config: rfxtrx-port");
        }
    }

    RED.nodes.registerType("rfx-meter", RfxEnergyMeterNode);

// Remove the message event handlers on close
    RfxEnergyMeterNode.prototype.close = function () {
		var i;
        if (this.rfxtrx) {
			for (i = 1; i < rfxcom.elec1.length; i++) {
				this.rfxtrx.removeAllListeners("elec" + i);
			}
			for (i = 1; i < rfxcom.elec23.length; i++) {
				this.rfxtrx.removeAllListeners("elec" + (i+1));
			}
			for (i = 1; i < rfxcom.elec4.length; i++) {
				this.rfxtrx.removeAllListeners("elec" + (i+3));
			}
			for (i = 1; i < rfxcom.elec5.length; i++) {
				this.rfxtrx.removeAllListeners("elec" + (i+4));
			}
        }
    };

// An input node for listening to messages from security and smoke detectors
    function RfxDetectorsNode(n) {
        RED.nodes.createNode(this, n);
        this.port = n.port;
        this.topicSource = n.topicSource;
        this.topic = normaliseTopic(n.topic);
        this.name = n.name;
        this.rfxtrxPort = RED.nodes.getNode(this.port);

        var node = this;
        node.heartbeats = {};
        node.HEARTBEATDELAY = []; // delay in minutes before declaring a detector has gone ailent
        node.HEARTBEATDELAY[rfxcom.security1.X10_DOOR] = 90;
        node.HEARTBEATDELAY[rfxcom.security1.POWERCODE_DOOR] = 20;
        node.HEARTBEATDELAY[rfxcom.security1.X10_PIR] = 90;
        node.HEARTBEATDELAY[rfxcom.security1.POWERCODE_PIR] = 20;

        if (node.rfxtrxPort) {
            node.rfxtrx = rfxcomPool.get(node, node.rfxtrxPort.port);
            if (node.rfxtrx !== null) {
                showConnectionStatus(node);
                node.on("close", function () {
                    releasePort(node);
                });
                node.rfxtrx.on("security1", function (evt) {
                    if (node.topicSource === "all" || normaliseAndCheckTopic(msg.topic, node.topic)) {
                        var msg = {topic: rfxcom.security1[evt.subtype] + "/" + evt.id, status: {rssi: evt.rssi}};
                        switch (evt.subtype) {
                            case rfxcom.security1.KD101:
                            case rfxcom.security1.SA30:
                                if (evt.deviceStatus === rfxcom.security.PANIC) {
                                    msg.payload = "Smoke";
                                }
                                break;
                            case rfxcom.security1.MEIANTECH:
                                if (evt.deviceStatus === rfxcom.security.PANIC) {
                                    msg.status.battery = evt.batteryLevel;
                                    msg.payload = "Motion";
                                }
                                break;
                            case rfxcom.security1.POWERCODE_AUX:
                                msg.status.battery = evt.batteryLevel;
                                msg.status.tampered = Boolean(evt.tampered);
                                if (evt.deviceStatus === rfxcom.security.ALARM) {
                                    msg.payload = "Alarm";
                                } else if (evt.tampered) {
                                    msg.payload = "Tamper";
                                }
                                break;
                            // These detectors send "heartbeat" messages at more or less regular intervals
                            case rfxcom.security1.X10_DOOR:
                            case rfxcom.security1.POWERCODE_DOOR:
                            case rfxcom.security1.X10_PIR:
                            case rfxcom.security1.POWERCODE_PIR:
                                // Clear any existing heartbeat timeout & set a new one
                                if (node.heartbeats.hasOwnProperty(msg.topic)) {
                                    clearInterval(node.heartbeats[msg.topic]);
                                }
                                node.heartbeats[msg.topic] = (function () {
                                    var heartbeatStoppedMsg = {
                                        topic: msg.topic,
                                        payload: "Silent",
                                        lastMessageStatus: msg.status,
                                        lastMessageTimestamp: Date.now(),
                                        lastHeardFrom: new Date().toUTCString()
                                    };
                                    return setInterval(function () {
                                        delete heartbeatStoppedMsg._msgid;
                                        node.send(heartbeatStoppedMsg);
                                    }, 60*1000*node.HEARTBEATDELAY[evt.subtype]);
                                }());
                                node.heartbeats[msg.topic].unref();
                                msg.status.battery = evt.batteryLevel;
                                msg.status.tampered = Boolean(evt.tampered);
                                if (evt.deviceStatus === rfxcom.security.ALARM) {
                                    msg.payload = "Alarm";
                                } else if (evt.deviceStatus === rfxcom.security.MOTION) {
                                    msg.payload = "Motion";
                                } else if (evt.tampered) {
                                    msg.payload = "Tamper";
                                } else if (evt.batteryLevel === 0) {
                                    msg.payload = "Battery Low";
                                }
                                break;
                            default:
                                break;
                        }
                        if (msg.payload) {
                            node.send(msg);
                        }
                    }
                })
            }
        }
    }

    RED.nodes.registerType("rfx-detector-in", RfxDetectorsNode);

    RfxDetectorsNode.prototype.close = function () {
        for (var heartbeat in this.heartbeats) {
            if (this.heartbeats.hasOwnProperty(heartbeat)) {
                clearInterval(this.heartbeats[heartbeat]);
            }

        }
        this.rfxtrx.removeAllListeners("security1");
    };
    
// An output node for sending messages to light switches & dimmers (including most types of plug-in switch)
    function RfxLightsOutNode(n) {
        RED.nodes.createNode(this, n);
        this.port = n.port;
        this.topicSource = n.topicSource || "msg";
        this.topic = stringToParts(n.topic);
        this.retransmit = n.retransmit || "none";
        this.retransmitInterval = n.retransmitInterval || 20;
        this.name = n.name;
        this.rfxtrxPort = RED.nodes.getNode(this.port);

        var node = this;
        node.retransmissions = {};
        node.mustDelete = false;
        if (node.retransmit === "once") {
            // Uses a Timeout: period in seconds
            node.setRetransmission = setTimeout;
            node.retransmitTime = 1000*node.retransmitInterval;
            node.clearRetransmission = clearTimeout;
            node.mustDelete = true;
        } else if (node.retransmit === "repeat") {
            // Uses an Interval: period in minutes
            node.setRetransmission = setInterval;
            node.retransmitTime = 60*1000*node.retransmitInterval;
            node.clearRetransmission = clearInterval;
        }

        // Parse a string to obtain the normalised representation of the 'level' associated with a dimming
        // command. The result is either an integer in the range levelRange[0]..levelRange[1], '+' (meaning increase
        // the brightness level), or '-' (meaning reduce it). An input numeric value should be in the range 0..1, or
        // equivalently in the range 0%..100%
        // Called from parseCommand
        var parseDimLevel = function (str, levelRange) {
            // An empty level range means accept Dim/Bright or Dim-/Dim+ commands only
            if (levelRange.length === 0 || /[0-9]+/.test(str) === false) {
                if (/dim.*\+/i.test(str)) { // 'dim+' means 'bright'
                    return "+";
                } else if (/dim.*-/i.test(str)) {
                    return "-";
                } else if (/dim/i.test(str)) {
                    return "-";
                } else if (/bright/i.test(str)) {
                    return "+";
                }
            }
            if (/[0-9]+/.test(str) === false) {
                if (/\+/.test(str)) {
                    return "+";
                } else if (/-/.test(str)) {
                    return "-";
                }
            }
            var value = parseFloat(/[0-9]+(\.[0-9]*)?/.exec(str)[0]);
            if (str.match(/[0-9] *%/)) {
                value = value/100;
            }
            value = Math.max(0, Math.min(1, value));
            if (levelRange === undefined) {
                return NaN;
            } else {
                return Math.round(levelRange[0] + value*(levelRange[1] - levelRange[0]));
            }
        };

        // Parses msg.payload looking for lighting command messages, calling the corresponding function in the
        // node-rfxcom API to implement it. All parameter checking is delegated to this API. If no valid command is
        // recognised, does nothing (quietly) - but the transmitter may throw an Error which it does not catch
        var parseCommand = function (protocolName, address, str, levelRange) {
            var level, mood;
<<<<<<< HEAD
            try {
                if (/on/i.test(str) || str === 1) {
                    node.rfxtrx.transmitters[protocolName].tx.switchOn(address);
                } else if (/off/i.test(str) || str === 0) {
                    node.rfxtrx.transmitters[protocolName].tx.switchOff(address);
                } else if (/dim|bright|level|%|[0-9]\.|\.[0-9]/i.test(str)) {
                    level = parseDimLevel(str, levelRange);
                    if (isFinite(level)) {
                        node.rfxtrx.transmitters[protocolName].tx.setLevel(address, level);
                    } else if (level === '+') {
                        node.rfxtrx.transmitters[protocolName].tx.increaseLevel(address);
                    } else if (level === '-') {
                        node.rfxtrx.transmitters[protocolName].tx.decreaseLevel(address);
                    }
                } else if (/mood/i.test(str)) {
                    mood = parseInt(/([0-9]+)/.exec(str));
                    if (isFinite(mood)) {
                        node.rfxtrx.transmitters[protocolName].tx.setMood(address, mood);
                    }
                } else if (/toggle/i.test(str)) {
                    node.rfxtrx.transmitters[protocolName].tx.toggleOnOff(address);
                } else if (/program|learn/i.test(str)) {
                    node.rfxtrx.transmitters[protocolName].tx.program(address);
=======
            if (/on/i.test(str) || str == 1) {
                node.rfxtrx.transmitters[protocolName].tx.switchOn(address);
            } else if (/off/i.test(str) || str == 0) {
                node.rfxtrx.transmitters[protocolName].tx.switchOff(address);
            } else if (/dim|bright|level|%|[0-9]\.|\.[0-9]/i.test(str)) {
                level = parseDimLevel(str, levelRange);
                if (isFinite(level)) {
                    node.rfxtrx.transmitters[protocolName].tx.setLevel(address, level);
                } else if (level === '+') {
                    node.rfxtrx.transmitters[protocolName].tx.increaseLevel(address);
                } else if (level === '-') {
                    node.rfxtrx.transmitters[protocolName].tx.decreaseLevel(address);
>>>>>>> 6890e988
                }
            } else if (/mood/i.test(str)) {
                mood = parseInt(/([0-9]+)/.exec(str));
                if (isFinite(mood)) {
                    node.rfxtrx.transmitters[protocolName].tx.setMood(address, mood);
                }
            } else if (/toggle/i.test(str)) {
                node.rfxtrx.transmitters[protocolName].tx.toggleOnOff(address);
            } else if (/program|learn/i.test(str)) {
                node.rfxtrx.transmitters[protocolName].tx.program(address);
            }
        };

        if (node.rfxtrxPort) {
            node.rfxtrx = rfxcomPool.get(node, node.rfxtrxPort.port);
            if (node.rfxtrx !== null) {
                showConnectionStatus(node);
                node.on("close", function () {
                    releasePort(node);
                });
                node.on("input", function (msg) {
                    // Get the device address from the node topic, or the message topic if the node topic is undefined;
                    // parse the device command from the message payload; and send the appropriate command to the address
<<<<<<< HEAD
                    var path = [], protocolName, subtype, deviceAddress, unitAddress, levelRange;
                    if (node.topicSource === "node" && node.topic !== undefined) {
=======
                    var path = [], protocolName, subtype, deviceAddress, unitAddress, levelRange, lastCommand, topic;
                    if (node.topicSource == "node" && node.topic !== undefined) {
>>>>>>> 6890e988
                        path = node.topic;
                    } else if (msg.topic !== undefined) {
                        path = stringToParts(msg.topic);
                    }
                    if (path.length === 0) {
                        node.warn("rfx-lights-out: missing topic");
                        return;
                    }
                    protocolName = path[0].trim().replace(/ +/g, '_').toUpperCase();
                    deviceAddress = path.slice(1, -1);
                    unitAddress = parseUnitAddress(path.slice(-1)[0]);
                    // The subtype is needed because subtypes within the same protocol might have different dim level ranges
                    //noinspection JSUnusedAssignment
                    try {
                        subtype = getRfxcomSubtype(node.rfxtrx, protocolName);
                        if (subtype < 0) {
                            node.warn((node.name || "rfx-lights-out ") + ": device type '" + protocolName + "' is not supported");
                        } else {
                            switch (node.rfxtrx.transmitters[protocolName].type) {
                                case txTypeNumber.LIGHTING1 :
                                case txTypeNumber.LIGHTING6 :
                                    levelRange = [];
                                    break;

                                case txTypeNumber.LIGHTING2 :
                                    levelRange = [0, 15];
                                    break;

                                case txTypeNumber.LIGHTING3 :
                                    levelRange = [0, 10];
                                    break;

                                case txTypeNumber.LIGHTING5 :
                                    levelRange = [0, 31];
                                    break;
                            }
                            if (levelRange !== undefined) {
                                try {
                                    // Send the command for the first time
                                    parseCommand(protocolName, deviceAddress.concat(unitAddress), msg.payload, levelRange);
                                    // If we reach this point, the command did not throw an error. Check if we should
                                    // retransmit it & set the Timeout or Interval as appropriate
                                    if (node.retransmit != "none") {
                                        topic = path.join("/");
                                        // Wrap the parseCommand arguments, and the retransmission key (=topic) in a
                                        // function context, where the function lastCommand() can find them
                                        lastCommand = (function () {
                                            var protocol = protocolName, address = deviceAddress.concat(unitAddress),
                                                payload = msg.payload, range = levelRange, key = topic;
                                            return function () {
                                                parseCommand(protocol, address, payload, range);
                                                if (node.mustDelete) {
                                                    delete(node.retransmissions[key]);
                                                }
                                            };
                                        }());
                                        if (node.retransmissions.hasOwnProperty(topic)) {
                                            node.clearRetransmission(node.retransmissions[topic]);
                                        }
                                        node.retransmissions[topic] = node.setRetransmission(lastCommand, node.retransmitTime);
                                    }
                                } catch (exception) {
                                    if (exception.message.indexOf("is not a function") >= 0) {
                                        node.warn("Input '" + msg.payload + "' generated command '" +
                                            exception.message.match(/[^_a-zA-Z]([_0-9a-zA-Z]*) is not a function/)[1] + "' not supported by device");
                                    } else {
                                        node.warn(exception);
                                    }
                                }
                            }
                        }
                    } catch (exception) {
                        node.warn((node.name || "rfx-lights-out ") + ": serial port " + node.rfxtrxPort.port + " does not exist");
                    }
                });
            }
        } else {
            node.error("missing config: rfxtrx-port");
        }
    }

    RED.nodes.registerType("rfx-lights-out", RfxLightsOutNode);

// Remove all retransmission timers on close
    RfxLightsOutNode.prototype.close = purgeTimers;

    // An input node for listening to messages from doorbells
    function RfxDoorbellInNode(n) {
        RED.nodes.createNode(this, n);
        this.port = n.port;
        this.topicSource = n.topicSource;
        this.topic = normaliseTopic(n.topic);
        this.name = n.name;
        this.rfxtrxPort = RED.nodes.getNode(this.port);

        var node = this;
        if (node.rfxtrxPort) {
            node.rfxtrx = rfxcomPool.get(node, node.rfxtrxPort.port);
            if (node.rfxtrx !== null) {
                showConnectionStatus(node);
                node.on("close", function () {
                    releasePort(node);
                });
                node.rfxtrx.on("lighting1", function (evt) {
                    var msg = {status: {rssi: evt.rssi}};
                    msg.topic = rfxcom.lighting1[evt.subtype] + "/" + evt.housecode + "/" + evt.unitcode;
                    if (node.topicSource === "all" || normaliseAndCheckTopic(msg.topic, node.topic)) {
                        if (evt.subtype !== 0x01 || evt.commandNumber !== 7) {
                            return;
                        }
                        node.send(msg);
                    }
                });

                node.rfxtrx.on("chime1", function (evt) {
                    var msg = {status: {rssi: evt.rssi}};
                    msg.topic = rfxcom.chime1[evt.subtype] + "/" + evt.id;
                    if (node.topicSource === "all" || normaliseAndCheckTopic(msg.topic, node.topic)) {
                        if (evt.subtype === rfxcom.chime1.BYRON_SX) {
                            msg.payload = evt.commandNumber;
                        }
                        node.send(msg);
                    }
                });
            }
        } else {
            node.error("missing config: rfxtrx-port");
        }
    }

    RED.nodes.registerType("rfx-doorbell-in", RfxDoorbellInNode);

// Remove the message event handlers on close
    RfxDoorbellInNode.prototype.close = function () {
        if (this.rfxtrx) {
            this.rfxtrx.removeAllListeners("lighting1");
            this.rfxtrx.removeAllListeners("chime1");
        }
    };

// An output node for sending messages to doorbells
    function RfxDoorbellOutNode(n) {
        RED.nodes.createNode(this, n);
        this.port = n.port;
        this.topicSource = n.topicSource || "msg";
        this.topic = stringToParts(n.topic);
        this.name = n.name;
        this.rfxtrxPort = RED.nodes.getNode(this.port);

        var node = this;

        // Generate the chime command depending on the subtype and tone parameter, if any
        var parseCommand = function (protocolName, address, str) {
            var sound = NaN;
            if (str != undefined) {
                sound = parseInt(str);
            }
            try {
                if (protocolName === "BYRON_SX" && !isNaN(sound)) {
                    node.rfxtrx.transmitters[protocolName].tx.chime(address, sound);
                } else {
                    node.rfxtrx.transmitters[protocolName].tx.chime(address);
                }
            } catch (exception) {
                node.warn(exception);
            }
        };
        
        if (node.rfxtrxPort) {
            node.rfxtrx = rfxcomPool.get(node, node.rfxtrxPort.port);
            if (node.rfxtrx !== null) {
                showConnectionStatus(node);
                node.on("close", function () {
                    releasePort(node);
                });
                node.on("input", function (msg) {
                    // Get the device address from the node topic, or the message topic if the node topic is undefined;
                    // parse the device command from the message payload; and send the appropriate command to the address
                    var path = [], protocolName, subtype, deviceAddress, unitAddress;
                    if (node.topicSource === "node" && node.topic !== undefined) {
                        path = node.topic;
                    } else if (msg.topic !== undefined) {
                        path = stringToParts(msg.topic);
                    }
                    if (path.length === 0) {
                        node.warn("rfx-doorbell-out: missing topic");
                        return;
                    }
                    protocolName = path[0].trim().replace(/ +/g, '_').toUpperCase();
                    deviceAddress = path.slice(1, 2);
                    if (protocolName === 'ARC') {
                        unitAddress = parseUnitAddress(path.slice(-1)[0]);
                    } else {
                        unitAddress = [];
                    }
                    try {
                        subtype = getRfxcomSubtype(node.rfxtrx, protocolName);
                        if (subtype < 0) {
                            node.warn((node.name || "rfx-lights-out ") + ": device type '" + protocolName + "' is not supported");
                        } else {
                            parseCommand(protocolName, deviceAddress.concat(unitAddress), msg.payload);
                        }
                    } catch (exception) {
                        node.warn((node.name || "rfx-doorbell-out ") + ": serial port " + node.rfxtrxPort.port + " does not exist");
                    }
                });
            }
        } else {
            node.error("missing config: rfxtrx-port");
        }
    }

    RED.nodes.registerType("rfx-doorbell-out", RfxDoorbellOutNode);

};<|MERGE_RESOLUTION|>--- conflicted
+++ resolved
@@ -648,15 +648,6 @@
                             topic = ["__none__"];
                         }
                     }
-<<<<<<< HEAD
-                    db = node.devices.filter(function (entry) {
-                            return msg.payload === entry.payload && topic.length === entry.device.length && checkTopic(topic, entry.device);
-                        });
-                    if (db.length === 1) {
-                        node.rfxtrx.transmitters['PT2262'].tx.sendData(db[0].rawData, db[0].pulseWidth);
-                    } else {
-                        node.warn("rfx-PT2262-out: no raw data found for '" + topic.join("/") + ":" + msg.payload + "'");
-=======
                     if (rawData !== null) {
                         try {
                             // Send the command for the first time
@@ -685,7 +676,6 @@
                         } catch (exception) {
                             node.warn(exception.message);
                         }
->>>>>>> 6890e988
                     }
                 });
             }
@@ -1119,31 +1109,6 @@
         // recognised, does nothing (quietly) - but the transmitter may throw an Error which it does not catch
         var parseCommand = function (protocolName, address, str, levelRange) {
             var level, mood;
-<<<<<<< HEAD
-            try {
-                if (/on/i.test(str) || str === 1) {
-                    node.rfxtrx.transmitters[protocolName].tx.switchOn(address);
-                } else if (/off/i.test(str) || str === 0) {
-                    node.rfxtrx.transmitters[protocolName].tx.switchOff(address);
-                } else if (/dim|bright|level|%|[0-9]\.|\.[0-9]/i.test(str)) {
-                    level = parseDimLevel(str, levelRange);
-                    if (isFinite(level)) {
-                        node.rfxtrx.transmitters[protocolName].tx.setLevel(address, level);
-                    } else if (level === '+') {
-                        node.rfxtrx.transmitters[protocolName].tx.increaseLevel(address);
-                    } else if (level === '-') {
-                        node.rfxtrx.transmitters[protocolName].tx.decreaseLevel(address);
-                    }
-                } else if (/mood/i.test(str)) {
-                    mood = parseInt(/([0-9]+)/.exec(str));
-                    if (isFinite(mood)) {
-                        node.rfxtrx.transmitters[protocolName].tx.setMood(address, mood);
-                    }
-                } else if (/toggle/i.test(str)) {
-                    node.rfxtrx.transmitters[protocolName].tx.toggleOnOff(address);
-                } else if (/program|learn/i.test(str)) {
-                    node.rfxtrx.transmitters[protocolName].tx.program(address);
-=======
             if (/on/i.test(str) || str == 1) {
                 node.rfxtrx.transmitters[protocolName].tx.switchOn(address);
             } else if (/off/i.test(str) || str == 0) {
@@ -1156,7 +1121,6 @@
                     node.rfxtrx.transmitters[protocolName].tx.increaseLevel(address);
                 } else if (level === '-') {
                     node.rfxtrx.transmitters[protocolName].tx.decreaseLevel(address);
->>>>>>> 6890e988
                 }
             } else if (/mood/i.test(str)) {
                 mood = parseInt(/([0-9]+)/.exec(str));
@@ -1180,13 +1144,8 @@
                 node.on("input", function (msg) {
                     // Get the device address from the node topic, or the message topic if the node topic is undefined;
                     // parse the device command from the message payload; and send the appropriate command to the address
-<<<<<<< HEAD
-                    var path = [], protocolName, subtype, deviceAddress, unitAddress, levelRange;
+                    var path = [], protocolName, subtype, deviceAddress, unitAddress, levelRange, lastCommand, topic;
                     if (node.topicSource === "node" && node.topic !== undefined) {
-=======
-                    var path = [], protocolName, subtype, deviceAddress, unitAddress, levelRange, lastCommand, topic;
-                    if (node.topicSource == "node" && node.topic !== undefined) {
->>>>>>> 6890e988
                         path = node.topic;
                     } else if (msg.topic !== undefined) {
                         path = stringToParts(msg.topic);
